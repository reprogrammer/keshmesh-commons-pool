<?xml version="1.0"?>
<!--
     Licensed to the Apache Software Foundation (ASF) under one or more
     contributor license agreements.  See the NOTICE file distributed with
     this work for additional information regarding copyright ownership.
     The ASF licenses this file to You under the Apache License, Version 2.0
     (the "License"); you may not use this file except in compliance with
     the License.  You may obtain a copy of the License at
    
          http://www.apache.org/licenses/LICENSE-2.0
    
     Unless required by applicable law or agreed to in writing, software
     distributed under the License is distributed on an "AS IS" BASIS,
     WITHOUT WARRANTIES OR CONDITIONS OF ANY KIND, either express or implied.
     See the License for the specific language governing permissions and
     limitations under the License.
  -->
<document>
  <properties>
    <title>Commons Pool Changes</title>
    <author email="sandymac@apache.org">Sandy McArthur</author>
  </properties>
  <body>

    <release version="1.4" date="2008-01-15" description=
"This is a maintenance release including numerous bug fixes. This release
is source and binary compatible with version 1.3 of commons pool, but
there are some behavior changes introduced to resolve bugs, remove ambiguity
or improve robustness. Among these are the change in default behavior of
GenericObjectPool and GenericKeyedObjectPool from FIFO back to LIFO queues
(as in 1.2 and earlier). The LIFO/FIFO behavior is now configurable. Some of
the extra synchronization included in version 1.3 was removed / refactored to
improve performance. The javadoc has also been made more complete and explicit.
See the detailed list of changes below for specifics on fixed bugs and behavior
changes in Commons Pool 1.4. This version of Commons Pool depends only on
JDK version 1.3 or higher. Classes implementing pools are all intended to be
threadsafe.">
      <action dev="sandymac" type="fix">
        Fixed constructor which was ignoring maxTotal parameter: 
        <code>GenericKeyedObjectPool(KeyedPoolableObjectFactory factory, int maxActive, byte whenExhaustedAction,
          long maxWait, int maxIdle, int maxTotal, boolean testOnBorrow, boolean testOnReturn,
          long timeBetweenEvictionRunsMillis, int numTestsPerEvictionRun, long minEvictableIdleTimeMillis,
          boolean testWhileIdle)</code>
      </action>
      <action dev="sandymac" type="fix">
        Changed StackKeyedObjectPool to discard stalest, not freshest, idle object when maxSleeping is reached.
      </action>
      <action dev="psteitz" type="fix" issue="POOL-102" due-to="John Sumsion">
        Allowed blocked threads in GenericObjectPool borrowObject to be interrupted.
      </action>
      <action dev="psteitz" type="fix" issue="POOL-86">
        Fixes to address idle object eviction and LIFO/FIFO behavior reported
        in POOL-86.
        <ul>
          <li>Made LIFO/FIFO behavior configurable for GenericObjectPool and
              GenericKeyedObjectPool, with default set back to LIFO
              (reverting to 1.2 behavior).</li>
          <li>Fixed GOP, GKOP evict method and added tests to ensure objects
              are visited in oldest-to-youngest order.</li>
          <li>Changed backing store for GOP, GKOP pools back to Commons
              Collections CursorableLinkedList (brought this class in,
              repackaged with package scope).</li>
        </ul>
      </action>
      <action dev="psteitz" type="fix" issue="POOL-110" due-to="Alexander Pogrebnyak">
        Changed the default setting for Config.softMinEvictableIdleTimeMillis to
        GenericObjectPool.DEFAULT_SOFT_MIN_EVICTABLE_IDLE_TIME_MILLIS (was
        being incorrectly defaulted to DEFAULT_MIN_EVICTABLE_IDLE_TIME_MILLIS).
      </action>
      <action dev="psteitz" type="fix" issue="POOL-97" due-to="Mark Thomas">
         Added a wrapper for the shared idle object eviction timer for all
         pools. The wrapper class wraps the Timer and keeps track of how many
         pools are using it. If no pools are using the timer, it is canceled.
         This prevents a thread being left running which, in application server
         environments, can lead to memory leaks and/or prevent applications
         from shutting down or reloading cleanly.
      </action>
      <action dev="psteitz" type="fix" issue="POOL-93"  
      due-to="Mark Thomas">
        Reduced synchronization in GenericObjectPool, GenericKeyedObjectPool.
        Factory method activations within synchronized blocks were causing
        performance problems in DBCP and other applications where factory
        methods could block. Fixes both POOL-93 and POOL-108.
      </action>
      <action dev="psteitz" type="fix" issue="POOL-113">
        Made _testOnBorrow, _testOnReturn volatile and removed synchronization
        in associated getters and setters in GenericObjectPool,
        GenericKeyedObjectPool. Made getNumIdle synchronized in
        StackKeyedObjectPool. 
      </action>
      <action dev="psteitz" type="fix" issue="POOL-116">
        Fixed an error in the GenericKeyedObjectPool constructor that takes
        a Config instance as a parameter. The minIdle setting in the Config
        was being ignored by the constructor.
      </action>
<<<<<<< HEAD
=======
      <action def="psteitz" type="fix" issue="POOL-117">
        Made behavior on instance validation failure consistent across pools,
        eliminating possible infinite loops in StackObjectPool,
        StackKeyedObjectPool, SoftReferenceObjectPool when factory fails to
        create valid objects. 
      </action>
      <action dev="sandymac" type="update">
        When no factory has been defined, addObject now throws 
        IllegalStateExecption instead of NullPointerException for all pools.
      </action>
      <action dev="sandymac" type="update">
        SoftReferenceObjectPool. Improved the accuracy of getNumIdle by
        "pruning" references to objects that have been garbage collected.
      </action>
      <action dev="sandymac" type="update">
        GenericObjectPool, GenericKeyedObjectPool, SoftReferenceObjectPool,
        StackObjectPool. Eliminated IllegalStateExceptions when the following
        operations are attempted on a closed pool: getNumActive, getNumIdle, 
        returnObject, invalidateObject.  In each case, the operation is allowed
        to proceed, reporting the state of the pool that is being shut down, or
        destroying objects returning to the closed pool.
      </action>
      <action dev="sandymac" type="update">
        StackObjectPool, SoftReferenceObjectPool, GenericKeyedObjectPool. Allowed
        borrowObject to continue (either examining additional idle instances or
        with makeObject) when an exception is encountered activating an idle
        object instead of propagating the exception to the client.  Also made
        addObject propagate (not swallow) exceptions when passivating newly
        created instances. 
      </action>
      <action dev="psteitz" type="update">
        StackKeyedObjectPool. Added validation check for objects returned
        from borrowObject. 
      </action>
      <action dev="sandymac" type="update">
        BaseObjectPool, BaseKeyedObjectPool. Instead of throwing 
        UnsupportedOperationException, the base class implementations
        of getNumIdle and getNumActive return negative values. The
        base implementation of close in BaseObjectPool no longer throws
        IllegalStateException when invoked on an already closed pool.
      </action>
      
>>>>>>> ebc775f4
    </release>

    <release version="1.3" date="2006-04-06" description="1.x bugfix release">
      <action type="fix">A large number of bug fixes. See release notes for changes.</action>
    </release>

    <release version="1.2" date="2004-06-07" description="bugfixes">
      <action dev="dirkv" type="fix">
        <description>GenericKeyedObjectPoolFactory Config Constructor is incorrect</description>
        <fixes issue="24864"/>
      </action>
      <action dev="dirkv" type="fix">
        <description>Not possible to extend GenericObjectPool.returnObject() without affecting addObject()</description>
        <fixes issue="28638"/>
      </action>
    </release>

    <release version="1.1" date="2003-10-20">
      <action type="fix">A lot of corner cases were fixed</action>
      <action type="fix">Performance improvement by optimizing pool synchronization, the critical code paths were optimized by reducing pool synchronization but we also added more synchronization where needed</action>
      <action type="fix">New minIdle feature: the minimum number of objects allowed in the pool before the evictor thread (if active) spawns new objects. (Note no objects are created when: numActive + numIdle >= maxActive)</action>
      <action type="fix">New maxTotal feature: a cap on the total number of instances controlled by a pool. Only for GenericKeyedObjectPool where maxActive is a cap on the number of active instances from the pool (per key).</action>
      <action type="fix">UML Class and sequence diagrams</action>
      <action type="fix">See bugzilla for more changes</action>
    </release>

    <release version="1.0.1" date="2002-08-12">
      <action type="fix">No change log available.</action>
    </release>

    <release version="1.0" date="2002-05-04">
      <action type="add">No change log available.</action>
    </release>
  </body>
</document><|MERGE_RESOLUTION|>--- conflicted
+++ resolved
@@ -93,8 +93,6 @@
         a Config instance as a parameter. The minIdle setting in the Config
         was being ignored by the constructor.
       </action>
-<<<<<<< HEAD
-=======
       <action def="psteitz" type="fix" issue="POOL-117">
         Made behavior on instance validation failure consistent across pools,
         eliminating possible infinite loops in StackObjectPool,
@@ -137,7 +135,6 @@
         IllegalStateException when invoked on an already closed pool.
       </action>
       
->>>>>>> ebc775f4
     </release>
 
     <release version="1.3" date="2006-04-06" description="1.x bugfix release">
